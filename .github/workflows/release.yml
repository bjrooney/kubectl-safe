--- conflicted
+++ resolved
@@ -54,22 +54,20 @@
         
         # Windows AMD64
         GOOS=windows GOARCH=amd64 go build -ldflags "$LDFLAGS" -o bin/kubectl-safe-windows-amd64.exe ./cmd/kubectl-safe
-        tar -czf kubectl-safe-windows-amd64.tar.gz -C bin kubectl-safe-windows-amd64.exe
-    
-<<<<<<< HEAD
-    - name: Update safe.yaml with version
+        tar -czf kubectl-safe-windows-amd64.tar.gz -C bin kubectl-safe-windows-amd64.ex
+   
+   - name: Update safe.yaml with version
       run: |
         VERSION=$(cat VERSION)
         sed -i "s/version: v.*/version: v$VERSION/" safe.yaml
-        sed -i "s|download/v.*/kubectl-safe|download/v$VERSION/kubectl-safe|g" safe.yaml
-=======
-    - name: Generate checksums
+        sed -i "s|download/v.*/kubectl-safe|download/v$VERSION/kubectl-safe|g" safe.y
+ 
+ - name: Generate checksums
       run: |
         # Generate checksums for release files
         sha256sum *.tar.gz > checksums.txt
         echo "Generated checksums:"
-        cat checksums.txt
->>>>>>> 6672cdb2
+
     
     - name: Create Release
       uses: softprops/action-gh-release@v2
@@ -81,7 +79,7 @@
           kubectl-safe-darwin-arm64.tar.gz
           kubectl-safe-windows-amd64.tar.gz
           safe.yaml
-<<<<<<< HEAD
+
         generate_release_notes: true
         body: |
           ## kubectl-safe v${{ env.VERSION }}
@@ -107,7 +105,7 @@
           
           ### Checksums
           See the attached safe.yaml file for SHA256 checksums of all binaries.
-=======
+
           checksums.txt
         generate_release_notes: true
     
@@ -118,4 +116,4 @@
         repository: bjrooney/kubectl-safe
         event-type: krew-publish
         client-payload: '{"version": "${{ github.ref_name }}"}'
->>>>>>> 6672cdb2
+ 