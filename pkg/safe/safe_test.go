--- conflicted
+++ resolved
@@ -168,7 +168,7 @@
 	}
 }
 
-<<<<<<< HEAD
+
 func TestVersionFlag(t *testing.T) {
 	tests := []struct {
 		name string
@@ -204,8 +204,7 @@
 				t.Errorf("version flag check for %v = %v, want %v", tt.args, isVersion, tt.want)
 			}
 		})
-	}
-=======
+	
 func TestGetKubeconfigContexts(t *testing.T) {
 	// This test validates the function works but the exact output depends on the test environment
 	contexts, err := getKubeconfigContexts()
@@ -233,5 +232,4 @@
 	
 	// Log the contexts for debugging (this is helpful to see what we got)
 	t.Logf("Found %d contexts: %v", len(contexts), contexts)
->>>>>>> 6672cdb2
 }